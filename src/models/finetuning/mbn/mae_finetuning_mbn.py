--- conflicted
+++ resolved
@@ -446,22 +446,6 @@
     def log_images(self, data: torch.Tensor, predicted_depth: np.ndarray, depth: np.ndarray, dir: str) -> None:
         self.log_results()
 
-<<<<<<< HEAD
-        img_for_display = torch.clamp(data.cpu(), min=0, max=1)
-        rgb_display_np = np.transpose(img_for_display.numpy(), (1, 2, 0)) # First, convert C,H,W to H,W,C
-        rgb_display_np = rgb_display_np[:, :, [2, 1, 0]]
-        reconstructed_images_display = reconstructed_images * -self.norm_param_depth
-        depth_display = depth * -self.norm_param_depth
-
-        if reconstructed_images_display.ndim == 3 and reconstructed_images_display.shape[0] == 1:
-            reconstructed_images_display = reconstructed_images_display.squeeze(0)
-        if depth_display.ndim == 3 and depth_display.shape[0] == 1:
-            depth_display = depth_display.squeeze(0)
-        
-        print(f"img shape for imshow: {rgb_display_np.shape}")
-        print(f"reconstructed_images shape for imshow: {reconstructed_images_display.shape}")
-        print(f"depth shape for imshow: {depth_display.shape}")
-=======
         print("data",data.shape)
         print("predicted_depth",predicted_depth.shape)
         print("depth",depth.shape)
@@ -487,7 +471,6 @@
     
         if combined_max - combined_min < 1e-6:
             combined_max = combined_min + 1.0
->>>>>>> 01c3bd39
         
         display_vmin = combined_min
         display_vmax = combined_max
